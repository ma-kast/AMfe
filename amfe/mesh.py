--- conflicted
+++ resolved
@@ -1069,16 +1069,10 @@
             for n_ele in target_eleids:
                 nodes = self.get_connectivity_by_elementids([n_ele])[0]
                 nodes[nodes == old_node] = int(new_node)
-<<<<<<< HEAD
-                self._el_df.set_value(n_ele,'connectivity',nodes)   
-
-    def get_neighbor_partitions(self, ele_id):
-=======
                 self._el_df.set_value(n_ele, 'connectivity', nodes)
         self._changed_iconnectivity = True
 
     def get_value_by_elementid_and_tag(self, ele_id, tag):
->>>>>>> 90a0598f
         """
         Getter for the value assigned to a element under the given tag.
         
@@ -1095,14 +1089,7 @@
         neighbor_partitions : list of int
             ids of the neighboring partitions. If there is no neighboring partition, 'None' is returned.
         """
-<<<<<<< HEAD
-        neighbor_part_ids = self._el_df.loc[ele_id,'partitions_neighbors']
-        if not isinstance(neighbor_part_ids, Iterable):
-            neighbor_part_ids = [neighbor_part_ids]
-        return list(map(abs, neighbor_part_ids))
-=======
         return self._el_df.loc[ele_id,tag]
->>>>>>> 90a0598f
 
     def _update_iconnectivity(self):
         """
