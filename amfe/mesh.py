# -*- coding: utf-8 -*-
"""
Created on Fri Mar 20 15:25:24 2015

@author: johannesr
"""
import os
import copy
# XML stuff
from xml.etree.ElementTree import Element, SubElement
from xml.etree import ElementTree
from xml.dom import minidom



import numpy as np
import scipy as sp
import pandas as pd
import h5py

from amfe.element import Tet4, Tet10, Tri3, Tri6, Quad4, Quad8, Bar2Dlumped
from amfe.element import LineLinearBoundary, LineQuadraticBoundary, \
    Tri3Boundary, Tri6Boundary

# Element mapping is described here. If a new element is implemented, the
# features for import and export should work when the followig list will be updated.
element_mapping_list = [
    # internal Name, XMF Key,   gmsh-Key, vtk/ParaView-Key, no_of_nodes, description
    ['Tet4',          'Tetrahedron',   4, 10,  4, 
     'Linear Tetraeder / nodes on every corner'],
    ['Tet10',         'Tetrahedron_10',  11, 24, 10, 
     'Quadratic Tetraeder / 4 nodes at the corners, 6 nodes at the faces'],
    ['Tri6',          'Triangle_6',   9, 22,  6, 
     'Quadratic triangle / 6 node second order triangle'],
    ['Tri3',          'Triangle',   2,  5,  3, 
     'Straight triangle / 3 node first order triangle'],
    ['Tri10',         '',  21, 35, 10, 
     'Cubic triangle / 10 node third order triangle'],
    ['Quad4',         'Quadrilateral',   3,  9,  4, 
     'Bilinear rectangle / 4 node first order rectangle'],
    ['Quad8',         'Quadrilateral_8',  16, 23,  8, 
     'Biquadratic rectangle / 8 node second order rectangle'],
    ['straight_line', 'Edge',   1,  3,  2, 
     'Straight line composed of 2 nodes'],
    ['quadratic_line', 'Edge_3',  8, 21,  3, 
     'Quadratic edge/line composed of 3 nodes'],
    ['point',       '', 15, np.NAN,  1, 'Single Point'],    
    # Bars are missing, which are used for simple benfield truss
]

# Element Class dictionary with all available elements
kwargs = { }
element_class_dict = {'Tet4'  : Tet4(**kwargs),
                      'Tet10' : Tet10(**kwargs),
                      'Tri3'  : Tri3(**kwargs),
                      'Tri6'  : Tri6(**kwargs),
                      'Quad4' : Quad4(**kwargs),
                      'Quad8' : Quad8(**kwargs),
                      'Bar2Dlumped' : Bar2Dlumped(**kwargs),
                              }
                              
kwargs = {'val' : 1., 'direct' : 'normal'}

element_boundary_class_dict = {'straight_line' : LineLinearBoundary(**kwargs), 
                               'quadratic_line': LineQuadraticBoundary(**kwargs),
                               'Tri3'          : Tri3Boundary(**kwargs),
                               'Tri6'          : Tri6Boundary(**kwargs),
                              }
                              
# actual set of implemented elements
element_2d_set = {'Tri6', 'Tri3', 'Quad4', 'Quad8', }
element_3d_set = {'Tet4', 'Tet10'}

boundary_2d_set = {'straight_line', 'quadratic_line'}
boundary_3d_set = {'straight_line', 'quadratic_line',
                   'Tri6', 'Tri3', 'Tri10', 'Quad4', 'Quad8'}

#
# Building the conversion dicts from the element_mapping_list
#
gmsh2amfe        = dict([])
amfe2gmsh        = dict([])
amfe2vtk         = dict([])
amfe2xmf         = dict([])
amfe2no_of_nodes = dict([])

for element in element_mapping_list:
    gmsh2amfe.update({element[2] : element[0]})
    amfe2gmsh.update({element[0] : element[2]})
    amfe2vtk.update( {element[0] : element[3]})
    amfe2xmf.update({element[0] : element[1]})
    amfe2no_of_nodes.update({element[0] : element[4]})



def check_dir(*filenames):
    '''Checkt ob Verzeichnis vorliegt; falls nicht, wird Verzeichnis angelegt'''
    for filename in filenames:                              # loop on files
        if not os.path.exists(os.path.dirname(filename)):   # check if directory does not exists...
            os.makedirs(os.path.dirname(filename))          # then create directory
            print("Created directory: " + os.path.dirname(filename))

def prettify_xml(elem):
    '''
    Return a pretty string from an XML Element-Tree
    
    Parameters
    ----------
    elem : Instance of xml.etree.ElementTree.Element
        XML element tree
        
    Returns
    -------
    str : string
        well formatted xml file string
    '''
    rough_string = ElementTree.tostring(elem, 'utf-8')
    reparsed = minidom.parseString(rough_string)
    return reparsed.toprettyxml()


class Mesh:
    '''
    Class for handling the mesh operations.

    Attributes
    ----------
    nodes : list
        List of x-y-z coordinates of the nodes. Dimension is 
        (no_of_nodes, no_of_dofs_per_node). 
    ele_nodes : list
        List of nodes indices belonging to one element. 
    ele_obj : list
        List of element objects. The list contains actually only the pointers
        pointing to the element object
    ele_types : list
        List of strings containing the element types. Basically used for export
        to postprocessing tools. 
    nodes_dirichlet : ndarray
        Array containing the nodes involved in Dirichlet Boundary Conditions. 
    dofs_dirichlet : ndarray
        Array containing the dofs which are to be blocked by Dirichlet Boundary
        Conditions. 
    no_of_dofs_per_node : int
        Number of dofs per node. Is 3 for 3D-problems, 2 for 2D-problems. If 
        rotations are considered, this nubmer can be >3. 
    no_of_elements : int
        Number of elements in the whole mesh associated with an element object. 
    no_of_nodes : int
        Number of nodes of the whole system. 
    no_of_dofs : int
        Number of dofs of the whole system (ignoring constrained dofs). 
        
    '''

    def __init__(self):
        '''
        Parameters
        ----------
        None
        
        Returns
        -------
        None
        '''
        self.nodes         = []
        self.ele_nodes     = []
        self.ele_obj       = []
        self.ele_types     = [] # Element-types for Export
        self.nodes_dirichlet     = np.array([], dtype=int)
        self.dofs_dirichlet      = np.array([], dtype=int)
        # the displacements; They are stored as a list of numpy-arrays with shape (ndof, no_of_dofs_per_node):
        self.u                   = []
        self.timesteps           = []
        self.no_of_dofs_per_node = 0
        self.no_of_dofs = 0
        self.no_of_nodes = 0
        self.no_of_elements = 0

    def _update_mesh_props(self):
        '''
        Update the number properties of nodes and elements when the mesh has changed
        '''
        self.no_of_nodes = len(self.nodes)
        self.no_of_dofs = self.no_of_nodes*self.no_of_dofs_per_node
        self.no_of_elements = len(self.ele_nodes)


    def import_csv(self, filename_nodes, filename_elements,
                   explicit_node_numbering=False, ele_type=False):
        '''
        Imports the nodes list and elements list from 2 different csv files.

        Parameters
        -----------
        filename_nodes : str
            name of the file containing the nodes in csv-format
        explicit_node_numbering : bool, optional
            Flag stating, if the nodes are explicitly numbered in the csv-file.
            When set to true, the first column is assumed to have the node numbers
            and is thus ignored.
        ele_type: str
            Spezifiy elements type of the mesh (e.g. for a Tri-Mesh different
            elements types as Tri3, Tri4, Tri6 can be used)
            If not spezified value is set to 'False'            

        Returns
        --------
        None

        Examples
        ---------
        TODO

        '''
        #######################################################################
        # NODES
        #######################################################################
        try:
            self.nodes = np.genfromtxt(filename_nodes, delimiter = ',', skip_header = 1)
        except:
            print('FEHLER beim lesen der Datei', filename_nodes, 
                  '\nVermutlich stimmt die erwartete Dimension der Knotenfreiheitsgrade', 
                  self.no_of_dofs_per_node, 'nicht mit der Dimension in der Datei zusammen.')
        # when line numbers are erased if they are content of the csv
        if explicit_node_numbering:
            self.nodes = self.nodes[:,1:]

        #######################################################################
        # ELEMENTS
        #######################################################################
        # Dictionary um an Hand der Anzahl der Knoten des Elements auf den Typ 
        # des Elements zu schließen
        mesh_type_dict = {3: "Tri3",
                          4: "Quad4",
                          2: "Bar2D"} # Bislang nur 2D-Element aus csv auslesbar

        print('Reading elements from csv...  ', end="")
        self.ele_nodes = np.genfromtxt(filename_elements, delimiter = ',', dtype = int, skip_header = 1)
        if self.ele_nodes.ndim == 1: # Wenn nur genau ein Element vorliegt
            self.ele_nodes = np.array([self.ele_nodes])
        # Falls erste Spalte die Elementnummer angibt, wird diese hier 
        # abgeschnitten, um nur die Knoten des Elements zu erhalten
        if explicit_node_numbering: 
            self.ele_nodes = self.ele_nodes[:,1:]

    
        if ele_type: # If element type is spezified, use this spezified type
            mesh_type = ele_type
        # If element type is not spzezified, try to determine element type 
        # depending on the number of nodes per element (see default values for 
        # different number of nodes per element in 'mesh_type_dict')
        else: 
            try: # Versuche Elementtyp an Hand von Anzahl der Knoten pro Element auszulesen
                (no_of_ele, no_of_nodes_per_ele) = self.ele_nodes.shape
                mesh_type = mesh_type_dict[no_of_nodes_per_ele] # Weise Elementtyp zu
            except:
                print('FEHLER beim Einlesen der Elemente. Typ nicht vorhanden.')
                raise

        print('Element type is {0}...  '.format(mesh_type), end="")
        # Hier wird davon ausgegangen, dass genau ein Elementtyp verwendet 
        # wurde, welcher jedem Eintrag des 'element_type'-Vektors zugewiesen wird
        self.ele_types = [mesh_type for i in self.ele_nodes] 
        self._update_mesh_props()
        print('Reading elements successful.')

    def import_msh(self, filename):
        '''
        Import a gmsh-mesh. 
        
        Parameters
        ----------
        filename : string
            filename of the .msh-file
        phys_group : int
            number of physical group defined in gmsh, which should be 
            processed
            
        Returns
        -------
        None
        
        Notes
        -----
        The internal representation of the elements is done via a Pandas Dataframe
        object. This gives the possibility to dynamically choose an part of the mesh
        for boundary conditons etc. 
        
        '''
        tag_format_start   = "$MeshFormat"
        tag_format_end     = "$EndMeshFormat"
        tag_nodes_start    = "$Nodes"
        tag_nodes_end      = "$EndNodes"
        tag_elements_start = "$Elements"
        tag_elements_end   = "$EndElements"
    
        print('\n*************************************************************')
        print('Loading gmsh-mesh from', filename)
        
        with open(filename, 'r') as infile:
            data_geometry = infile.read().splitlines()
        
        for s in data_geometry:
            if s == tag_format_start: # Start Formatliste
                i_format_start   = data_geometry.index(s) + 1
            elif s == tag_format_end: # Ende Formatliste
                i_format_end     = data_geometry.index(s)
            elif s == tag_nodes_start: # Start Knotenliste
                i_nodes_start    = data_geometry.index(s) + 2
                n_nodes          = int(data_geometry[i_nodes_start-1])
            elif s == tag_nodes_end: # Ende Knotenliste
                i_nodes_end      = data_geometry.index(s)
            elif s == tag_elements_start: # Start Elementliste
                i_elements_start = data_geometry.index(s) + 2
                n_elements       = int(data_geometry[i_elements_start-1])
            elif s == tag_elements_end: # Ende Elementliste
                i_elements_end   = data_geometry.index(s)
        
        # Check inconsistent dimensions
        if (i_nodes_end-i_nodes_start)!=n_nodes \
            or (i_elements_end-i_elements_start)!= n_elements: 
            raise ValueError(
            '''Error while processing the file! Dimensions are not consistent.''')
        
        # extract data from file to lists
        list_imported_mesh_format = data_geometry[i_format_start   : i_format_end]
        list_imported_nodes       = data_geometry[i_nodes_start    : i_nodes_end]
        list_imported_elements    = data_geometry[i_elements_start : i_elements_end]
        
        # conversion of the read strings to integer and floats
        for j in range(len(list_imported_mesh_format)):
            list_imported_mesh_format[j] = [float(x) for x in list_imported_mesh_format[j].split()]
        for j in range(len(list_imported_nodes)):
            list_imported_nodes[j] = [float(x) for x in list_imported_nodes[j].split()]
        for j in range(len(list_imported_elements)):
            list_imported_elements[j] = [int(x) for x in list_imported_elements[j].split()]
        
        # Construct Pandas Dataframe for the elements (self.el_df and df for shorter code)
        self.el_df = df = pd.DataFrame(list_imported_elements)
        df.rename(copy=False, inplace=True, 
                 columns={0 : 'idx_gmsh', 
                          1 : 'el_type', 
                          2 : 'no_of_tags', 
                          3 : 'phys_group', 
                          4 : 'geom_entity'})
        
        # determine the index, where the nodes of the element start in the dataframe 
        if len(df[df['no_of_tags'] != 2]) == 0:
            self.node_idx = node_idx = 5
        elif len(df[df['no_of_tags'] != 4]) == 0:
            df.rename(copy=False, inplace=True, 
                 columns={5 : 'no_of_mesh_partitions', 6 : 'mesh_partition'})
        else:
            raise('''The type of mesh is not supported yet. 
        Either you have a corrupted .msh-file or you have a too 
        complicated mesh partition structure.''')
        
        # correct the issue wiht gmsh index starting at 1 and amfe index starting with 0
        df.iloc[:, node_idx:] -= 1
        
        # change the el_type to the amfe convention
        df['el_type'] = df.el_type.map(gmsh2amfe)
        
        element_types = pd.unique(df['el_type'])
        # Check, if the problem is 2d or 3d and adjust the dimension of the nodes
        # Check, if there is one 3D-Element in the mesh! 
        self.no_of_dofs_per_node = 2
        for i in element_types:
            if i in element_3d_set:
                self.no_of_dofs_per_node = 3
                
        # fill the nodes of the selected physical group to the array
        self.nodes = np.array(list_imported_nodes)[:,1:1+self.no_of_dofs_per_node]

        
        # Handling the physical groups 
        all_physical_groups = pd.unique(df.phys_group)
        
        # make a dictionary with the nodes of every physical group
        self.phys_group_dict = nodes_phys_group = {}
        for idx in all_physical_groups:
            gr_nodes = np.array([], dtype=int)
            # pick the elements corresponding to the current physical group from table
            df_phys_group = df[df.phys_group == idx] 
            # assemble all nodes to one huge array
            for series in df_phys_group.iloc[:, node_idx:]:
                gr_nodes = np.append(gr_nodes, df_phys_group[series].unique())
            # make them unique, remove nan (resulting from non-existing entries in pandas)
            # cast and sort the array and put into dict
            gr_nodes = np.unique(gr_nodes)
            gr_nodes = gr_nodes[np.isfinite(gr_nodes)] # remove nan from non-existing entries
            gr_nodes = np.array(gr_nodes, dtype=int) # recast to int as somewhere a float is casted
            gr_nodes.sort()
            nodes_phys_group[idx] = gr_nodes

        self._update_mesh_props()
        # printing some information regarding the physical groups
        print('Mesh', filename, 'successfully imported. \nAssign a material to a physical group.')
        print('*************************************************************')
    
        

    def load_group_to_mesh(self, key, material, mesh_prop='phys_group',
                              element_class_dict=element_class_dict):
        '''
        Add a physical group to the main mesh with given material. 
        
        Parameters
        ----------
        key : int
            Key for mesh property which is to be chosen. Matches the group given 
            in the gmsh file. For help, the function mesh_information or 
            boundary_information gives the groups
        material : Material class
            Material class which will be assigned to the elements
        mesh_prop : {'phys_group', 'geom_entity', 'el_type'}, optional
            label of which the element should be chosen from. Standard is 
            physical group. 
        element_class_dict : dict, optional
            Dictionary of elements, where the element keys are mapped to the 
            element objects. 
            
        Returns
        -------
        None
        
        '''
        # asking for a group to be chosen, when no valid group is given
        df = self.el_df
        while key not in pd.unique(df[mesh_prop]):
            self.mesh_information()
            print('\nNo valid', mesh_prop, 'is given.\n(Given', mesh_prop, 'is', key, ')')
            key = int(input('Please choose a ' + mesh_prop + ' to be used as mesh: '))
        
        # make a pandas dataframe just for the desired elements
        elements_df = df[df[mesh_prop] == key]
        
        # add the nodes of the chosen group
        ele_nodes = [np.nan for i in range(len(elements_df))]
        for i, element in enumerate(elements_df.values):
            ele_nodes[i] = np.array(element[self.node_idx : 
                    self.node_idx + amfe2no_of_nodes[element[1]]], dtype=int)
        self.ele_nodes.extend(ele_nodes)
        
        # ele_types for paraview export
        self.ele_types.extend(elements_df['el_type'].values.tolist())
        
        # make a deep copy of the element class dict and apply the material
        # then add the element objects to the ele_obj list
        ele_class_dict = copy.deepcopy(element_class_dict)
        for i in ele_class_dict:
            ele_class_dict[i].material = material
        object_series = elements_df.el_type.map(ele_class_dict)
        self.ele_obj.extend(object_series.values.tolist())
        self._update_mesh_props()
        
        # print some output stuff
        print('\n', mesh_prop, key, 'with', len(ele_nodes), 'elements successfully added.')
        print('Total number of elements in mesh:', len(self.ele_obj))
        print('*************************************************************')
        
    def mesh_information(self):
        df = self.el_df
        print('The loaded mesh contains', len(self.phys_group_dict), 'physical groups:')
        for i in self.phys_group_dict :
            print('\nPhysical group', i, ':')
            print('Number of Nodes:', len(self.phys_group_dict [i]))
            print('Number of Elements:', len(df[df.phys_group == i]))
            print('Element types appearing in this group:', 
                  pd.unique(df[df.phys_group == i].el_type))

    def boundary_information(self):
        '''
        Print the information of the boundary stuff
        '''
        print('Voundary nodes sorted by the boundary number:')
        for i in self.phys_group_dict:
            print('Boundary (physical group)', i,
                  'contains the following', len(self.phys_group_dict[i]), 
                  ' nodes:\n', self.phys_group_dict[i])

    def select_neumann_bc(self, key, val, direct, time_func=None, 
                          mesh_prop='phys_group',
                          element_boundary_class_dict=element_boundary_class_dict):
        '''
        Add group of mesh to neumann boundary conditions. 
        
        Parameters
        ----------
        key : int
            Key of the physical domain to be chosen for the neumann bc
        val : float
            value for the pressure/traction onto the element
        direct : str {'normal', 'x_n', 'y_n', 'z_n', 'x', 'y', 'z'}
            direction, in which the traction should point at: 
            
            'normal'
                Pressure acting onto the normal face of the deformed configuration
            'x_n'
                Traction acting in x-direction proportional to the area 
            projected onto the y-z surface
            'y_n'
                Traction acting in y-direction proportional to the area 
                projected onto the x-z surface            
            'z_n'
                Traction acting in z-direction proportional to the area 
                projected onto the x-y surface
            'x'
                Traction acting in x-direction proportional to the area
            'y'
                Traction acting in y-direction proportional to the area
            'z'
                Traction acting in z-direction proportional to the area
            
        time_func : function object
            Function object returning a value between -1 and 1 given the 
            input t: 

            >>> val = time_func(t)
            
        mesh_prop : str {'phys_group', 'geom_entity', 'el_type'}, optional
            label of which the element should be chosen from. Default is 
            phys_group. 
        element_boundary_class_dict : dict
            Dictionary containing the skin elements. 
        Returns
        -------
        None
        '''
        df = self.el_df
        while key not in pd.unique(df[mesh_prop]):
            self.mesh_information()
            print('\nNo valid', mesh_prop, 'is given.\n(Given', 
                                                mesh_prop, 'is', key, ')')
            key = int(input('Please choose a ' + mesh_prop + 
                ' to be used for the Neumann Boundary conditions: '))
        
        # make a pandas dataframe just for the desired elements
        elements_df = df[df[mesh_prop] == key]
        
        # add the nodes of the chosen group
        ele_nodes = [np.nan for i in range(len(elements_df))]
        for i, element in enumerate(elements_df.values):
            ele_nodes[i] = np.array(element[self.node_idx : 
                    self.node_idx + amfe2no_of_nodes[element[1]]], dtype=int)
        self.ele_nodes.extend(ele_nodes)
        
        self.ele_types.extend(elements_df['el_type'].values.tolist())
                
        # make a deep copy of the element class dict and apply the material
        # then add the element objects to the ele_obj list
        ele_class_dict = copy.deepcopy(element_boundary_class_dict)
        for i in ele_class_dict:
            ele_class_dict[i].__init__(val=val, direct=direct, time_func=time_func)
        object_series = elements_df['el_type'].map(ele_class_dict)
        self.ele_obj.extend(object_series.values.tolist())
        self._update_mesh_props()
        
        # print some output stuff
        print('\n', mesh_prop, key, 'with', len(ele_nodes), 'elements successfully added.')
        print('Total number of elements in mesh:', len(self.ele_obj))
        print('*************************************************************')

        
    def select_dirichlet_bc(self, key, coord, mesh_prop='phys_group', output='internal'):
        '''
        Add a group of the mesh to the dirichlet nodes to be fixed. 
        
        Parameters
        ----------
        key : int
            Key for mesh property which is to be chosen. Matches the group given 
            in the gmsh file. For help, the function mesh_information or 
            boundary_information gives the groups
        coord : str {'x', 'y', 'z', 'xy', 'xz', 'yz', 'xyz'}
            coordinates which should be fixed
        mesh_prop : str {'phys_group', 'geom_entity', 'el_type'}, optional
            label of which the element should be chosen from. Default is 
            phys_group. 
        output : str {'internal', 'external'}
            key stating, boundary information is stored internally or externally
            
            
        Returns
        -------
        nodes : ndarray, if output == 'external'
            Array of nodes belonging to the selected group
        dofs : ndarray, if output == 'external'
            Array of dofs respecting the coordinates belonging to the selected groups
        
        '''
        # asking for a group to be chosen, when no valid group is given
        df = self.el_df
        while key not in pd.unique(df[mesh_prop]):
            self.mesh_information()
            print('\nNo valid', mesh_prop, 'is given.\n(Given', mesh_prop, 'is', key, ')')
            key = int(input('Please choose a ' + mesh_prop + ' to be chosen for Dirichlet BCs: '))
        
        # make a pandas dataframe just for the desired elements
        elements_df = df[df[mesh_prop] == key]
        # pick the nodes, make them unique and remove NaNs
        all_nodes = elements_df.iloc[:, self.node_idx:]
        unique_nodes = np.unique(all_nodes.values.reshape(-1))
        unique_nodes = unique_nodes[np.isfinite(unique_nodes)]
        
        # build the dofs_dirichlet, a list containing the dirichlet dofs:
        dofs_dirichlet = [] 
        if 'x' in coord:
            dofs_dirichlet.extend(unique_nodes * self.no_of_dofs_per_node)
        if 'y' in coord:
            dofs_dirichlet.extend(unique_nodes * self.no_of_dofs_per_node + 1)
        if 'z' in coord and self.no_of_dofs_per_node > 2:
            dofs_dirichlet.extend(unique_nodes * self.no_of_dofs_per_node + 2)
            
        dofs_dirichlet = np.array(dofs_dirichlet, dtype=int)
        
        nodes_dirichlet = self.nodes_dirichlet.tolist()
        nodes_dirichlet.extend(unique_nodes)
        nodes_dirichlet = np.array(nodes_dirichlet, dtype=int)

        if output is 'internal':
            dofs_dirichlet = np.append(dofs_dirichlet, self.dofs_dirichlet)
            self.dofs_dirichlet = np.unique(dofs_dirichlet)
            self.dofs_dirichlet.sort()
            self.nodes_dirichlet = np.unique(nodes_dirichlet)
            self.nodes_dirichlet.sort()
        
        # print some output stuff
        print('\n', mesh_prop, key, 'with', len(unique_nodes), 
                  'nodes successfully added to Dirichlet Boundaries.')
        print('Total number of nodes with Dirichlet BCs:', len(self.nodes_dirichlet))
        print('Total number of constrained dofs:', len(self.dofs_dirichlet))
        print('*************************************************************')
        if output is 'external':
            return nodes_dirichlet, dofs_dirichlet
        

    def set_displacement(self, u):
        '''
        Sets a displacement to the given mesh.

        Parameters
        -----------
        u : ndarray
            displacement of the unconstrained system in voigt notation

        Returns
        --------
        None

        Examples
        ---------
        TODO
        '''
        self.timesteps.append(1)
        self.u.append(np.array(u))
        return


    def set_displacement_with_time(self, u, timesteps):
        '''
        Set the displacement of the mesh with the corresponding timesteps.

        expects for the timesteps a list containing the displacement vector in any shape.

        Parameters
        -----------
        u : list of ndarrays
            list containing the displacements as ndarrays in arbitrary shape
        timesteps : ndarray
            vector containing the time corresponding to the displacements in u

        Returns
        --------
        None

        Examples
        ---------
        TODO
        '''
        self.timesteps = timesteps.copy()
        self.u = []
        for i, timestep in enumerate(self.timesteps):
            self.u.append(np.array(u[i]))
        return


    def save_mesh_xdmf(self, filename):
        '''
        Save the mesh in hdf5 and xdmf file format. 
        
        Parameters
        ----------
        filename : str
            String constisting the path and the filename
        
        Returns
        -------
        None
        
        '''
        if len(self.timesteps) == 0:
            self.u = [np.zeros((self.no_of_nodes * self.no_of_dofs_per_node,)), ]
            self.timesteps.append(0)

        # XDMF-specifications:
        # determine the part of the mesh which has most elements
        # only this part will be exported! 
        ele_types = np.array(self.ele_types, dtype=object)
        el_type_export = np.unique(ele_types)[0]
        # Boolean matrix giving the indices for the elements to export
        el_type_ix = (ele_types == el_type_export)
        # nodes to export        
        ele_nodes_export = np.array(self.ele_nodes)[el_type_ix]
<<<<<<< HEAD
        ele_nodes_export = ele_nodes_export.astype(float)
=======
        # Here's still a bug!

>>>>>>> 83be9310
        # make displacement 3D vector, as paraview only accepts 3D vectors
        q_array = np.array(self.u, dtype=float).T
        if self.no_of_dofs_per_node == 2:
            tmp_2d = q_array.reshape((self.no_of_nodes,2,-1))
            x, y, z = tmp_2d.shape
            tmp_3d = np.zeros((x,3,z))
            tmp_3d[:,:2,:] = tmp_2d
            q_array = tmp_3d.reshape((-1,z))
                    
        # XDMF-keywords and values
        topology_dim = str(ele_nodes_export.shape[0]) + ' ' + \
                       str(ele_nodes_export.shape[1])
        topology_type = amfe2xmf[el_type_export]
        u_data_dim = str(self.no_of_nodes)+' 3'
        u_hdf_dim = str(q_array.shape[0]) + ' ' + str(q_array.shape[1])
        u_hdf_rows = str(q_array.shape[0])
        xdmf_node_type = 'XYZ'
        if self.no_of_dofs_per_node == 2:
            xdmf_node_type = 'XY'
        
        # write into the hdf5 file
        check_dir(filename)
        with h5py.File(filename + '.hdf5', 'w') as f:
            f.create_dataset('mesh/nodes', data=self.nodes)
            
            f.create_dataset('mesh/topology', 
                             data=ele_nodes_export, 
                             dtype=np.int)
            f.create_dataset('time_vals/displacements', 
                             data=q_array)
            f.create_dataset('time_vals/time', 
                             data=np.array(self.timesteps))

        # create xml tree for xdmf file
        xml_root = Element('Xdmf', {'Version':'2.2'})
        domain = SubElement(xml_root, 'Domain')
        time_grid = SubElement(domain, 'Grid', {'GridType':'Collection', 
                                                'CollectionType':'Temporal'})
        for i, T in enumerate(self.timesteps):
            grid = SubElement(time_grid, 'Grid', {'Type':'Uniform'})
            time = SubElement(grid, 'Time', {'TimeType':'Single', 
                                             'Value':str(T)})
            topology = SubElement(grid, 'Topology', 
                                  {'TopologyType':topology_type,
                                   'Dimensions':topology_dim})
            topology.text = filename + '.hdf5:/mesh/topology'
            
            geometry = SubElement(grid, 'Geometry', {'GeometryType':xdmf_node_type})
            geometry.text = filename + '.hdf5:/mesh/nodes'
            
            # One attrribute for displacement
            u_attr = SubElement(grid, 'Attribute', {'Name':'Displacement',
                                                    'AttributeType':'Vector',
                                                    'Center':'Node'})
            u_data = SubElement(u_attr, 'DataItem', 
                                {'ItemType':'HyperSlab', 
                                 'Dimensions':u_data_dim})
            u_hyperslab = SubElement(u_data, 'DataItem', 
                                     {'ItemType':'HyperSlab',
                                     'Dimensions':'3 2'})
            
            # pick the i-th column via hyperslab 
            u_hyperslab.text = '0 ' + str(i) + ' 1 1 ' + u_hdf_rows + ' 1'
            u_hdf = SubElement(u_data, 'DataItem', 
                               {'Format':'HDF', 
                               'NumberType':'Float', 
                               'Dimensions':u_hdf_dim})
            u_hdf.text = filename + '.hdf5:/displacement'

        # write xdmf-file
        xdmf_str = prettify_xml(xml_root)
        with open(filename + '.xdmf', 'w') as f:
            f.write(xdmf_str)

        return 
        
    def save_mesh_for_paraview(self, filename):
        '''
        Saves the mesh and the corresponding displacements to a .pvd file and 
        corresponding .vtu-files readable for ParaView.

        In the .pvd file the information of the timesteps are given. For every 
        timestep a .vtu file is created where the displacement and eventually 
        the stress is saved.

        Parameters
        -----------
        filename : str
            name of the file without file endings.

        Returns
        --------
        None

        Examples
        ---------
        >>> mymesh = Mesh()
        >>> mymesh.import_msh('../meshes/my_gmsh.msh')
        >>> mymesh.save_mesh_for_paraview('../results/gmsh/my_simulation')


        References
        ----------
        www.vtk.org/VTK/img/file-formats.pdf

        '''
        if len(self.timesteps) == 0:
            self.u = [np.zeros((self.no_of_nodes, self.no_of_dofs_per_node))]
            self.timesteps.append(0)

        # Make the pvd-File with the links to vtu-files
        pvd_header = '''<?xml version="1.0"?> \n <VTKFile type="Collection" 
version="0.1" byte_order="LittleEndian">  \n <Collection> \n '''
        pvd_footer = ''' </Collection> \n </VTKFile>'''
        pvd_line_start = '''<DataSet timestep="'''
        pvd_line_middle = '''" group="" part="0" file="'''
        pvd_line_end = '''"/>\n'''
        filename_pvd = filename + '.pvd'

        filename_head, filename_tail = os.path.split(filename)

        check_dir(filename_pvd)
        with open(filename_pvd, 'w') as savefile_pvd:
            savefile_pvd.write(pvd_header)
            for i, t in enumerate(self.timesteps):
                savefile_pvd.write(pvd_line_start + str(t) + pvd_line_middle + 
                    filename_tail + '_' + str(i).zfill(3) + '.vtu' + pvd_line_end)
            savefile_pvd.write(pvd_footer)

        vtu_header = '''<?xml version="1.0"?> \n
        <VTKFile type="UnstructuredGrid" version="0.1" byte_order="LittleEndian">
        <UnstructuredGrid>\n'''
        vtu_footer = '''
        </PointData>
        <CellData>
        </CellData>
        </Piece>
        </UnstructuredGrid>
        </VTKFile>'''
        for i, t in enumerate(self.timesteps):
            filename_vtu = filename + '_' + str(i).zfill(3) + '.vtu'
            check_dir(filename_vtu)
            with open(filename_vtu, 'w') as savefile_vtu:
                savefile_vtu.write(vtu_header)
                # Es muss die Anzahl der gesamten Punkte und Elemente angegeben werden
                savefile_vtu.write('<Piece NumberOfPoints="' + str(len(self.nodes)) 
                    + '" NumberOfCells="' + str(len(self.ele_nodes)) + '">\n')
                savefile_vtu.write('<Points>\n')
                savefile_vtu.write('<DataArray type="Float64" Name="Array" \
                    NumberOfComponents="3" format="ascii">\n')
                # bei Systemen mit 2 Knotenfreiheitsgraden wird die dritte 
                # 0-Komponenten noch extra durch die endflag hinzugefuegt...
                if self.no_of_dofs_per_node == 2:
                    endflag = ' 0 \n'
                elif self.no_of_dofs_per_node == 3:
                    endflag = '\n'
                for j in self.nodes:
                    savefile_vtu.write(' '.join(str(x) for x in list(j)) + endflag)
                savefile_vtu.write('\n</DataArray>\n')
                savefile_vtu.write('</Points>\n<Cells>\n')
                savefile_vtu.write('<DataArray type="Int32" Name="connectivity" format="ascii">\n')
                for j in self.ele_nodes:
                    savefile_vtu.write(' '.join(str(x) for x in list(j)) + '\n')
                savefile_vtu.write('\n</DataArray>\n')
                # Writing the offset for the elements; they are ascending by 
                # the number of dofs and have to start with the real integer
                savefile_vtu.write('<DataArray type="Int32" Name="offsets" format="ascii">\n')
                i_offset = 0
                for j, el_nodes in enumerate(self.ele_nodes):
                    i_offset += len(el_nodes)
                    savefile_vtu.write(str(i_offset) + ' ')
                savefile_vtu.write('\n</DataArray>\n')
                savefile_vtu.write('<DataArray type="Int32" Name="types" format="ascii">\n')
                # Elementtyp ueber Zahl gesetzt
                savefile_vtu.write(' '.join(str(amfe2vtk[el_ty]) for el_ty in self.ele_types)) 
                savefile_vtu.write('\n</DataArray>\n')
                savefile_vtu.write('</Cells> \n')
                savefile_vtu.write('<PointData Vectors="displacement">\n')
                savefile_vtu.write('<DataArray type="Float64" Name="displacement" \
                    NumberOfComponents="3" format="ascii">\n')
                # pick the i-th timestep
                u_exp = self.u[i].reshape((-1, self.no_of_dofs_per_node))
                for j in u_exp:
                    savefile_vtu.write(' '.join(str(x) for x in list(j)) + endflag)
                savefile_vtu.write('\n</DataArray>\n')
                savefile_vtu.write(vtu_footer)
        return


class MeshGenerator:
    '''
    Klasse zum Erzeugen von zweidimensionalen Netzen, die Dreiecks- oder 
    Vierecksstruktur haben. Ausgabe in Netz-Files, die von der Netz-Klasse 
    wieder eingelesen werden können

    '''

    def __init__(self, x_len = 1, y_len = 1, x_no_elements = 2, 
                 y_no_elements = 2, height = 0,
                 x_curve = False, y_curve = False, flat_mesh = True,
                 mesh_style = 'Tri', pos_x0 = 0, pos_y0 = 0):
        self.x_len = x_len
        self.y_len = y_len
        self.x_no_elements = x_no_elements
        self.y_no_elements = y_no_elements
        self.x_curve = x_curve
        self.y_curve = y_curve
        self.mesh_style = mesh_style
        self.flat_mesh = flat_mesh
        self.height = height
        self.pos_x0 = pos_x0
        self.pos_y0 = pos_y0
        self.nodes = []
        self.ele_nodes = []
        # Make mesh 3D, if it is curved in one direction
        if x_curve | y_curve:
            self.flat_mesh = False
        return

    def _curved_mesh_get_phi_r(self, h, l):
        '''
        wenn ein gekruemmtes Netz vorliegt:
        Bestimmung des Winkels phi und des Radiusses r aus der Hoehe und der Laenge

        '''
        # Abfangen, wenn Halbschale vorliegt
        if l - 2*h < 1E-7:
            phi = np.pi
        else:
            phi = 2*np.arctan(2*h*l/(l**2 - 4*h**2))
        # Checkt, wenn die Schale ueber pi hinaus geht:
        if phi<0:
            phi += 2*np.pi
        r = l/(2*np.sin(phi/2))
        return phi, r

    def build_mesh(self):
        '''
        Building the mesh by first producing the points, and secondly the elements
        '''

        def build_tri():
            '''
            Builds a triangular mesh
            '''

            # Length of one element
            l_x = self.x_len / self.x_no_elements
            l_y = self.y_len / self.y_no_elements
            # Generating the nodes
            node_number = 0 # node_number counter; node numbers start with 0
            if self.flat_mesh == True:
                for y_counter in range(self.y_no_elements + 1):
                    for x_counter in range(self.x_no_elements + 1):
                        self.nodes.append([l_x*x_counter, l_y*y_counter])
                        node_number += 1
            else:
                # a 3d-mesh will be generated; the meshing has to be done with a little calculation in andvance
                r_OO_x = np.array([0, 0, 0])
                r_OO_y = np.array([0, 0, 0])
                if self.x_curve:
                    phi_x, r_x = self._curved_mesh_get_phi_r(self.height, self.x_len)
                    delta_phi_x = phi_x/self.x_no_elements
                    r_OO_x = np.array([0, 0, -r_x])
                if self.y_curve:
                    phi_y, r_y = self._curved_mesh_get_phi_r(self.height, self.y_len)
                    delta_phi_y = phi_y/self.y_no_elements
                    r_OO_y = np.array([0, 0, -r_y])
                # Einfuehren von Ortsvektoren, die Vektorkette zum Element geben:
                r_OP_x = np.array([0, 0, 0])
                r_OP_y = np.array([0, 0, 0])
                r_OO   = np.array([self.x_len/2, self.y_len/2, self.height])
                for y_counter in range(self.y_no_elements + 1):
                    for x_counter in range(self.x_no_elements + 1):
                        if self.x_curve:
                            phi = - phi_x/2 + delta_phi_x*x_counter
                            r_OP_x = np.array([r_x*np.sin(phi), 0, r_x*np.cos(phi)])
                        else:
                            r_OP_x = np.array([- self.x_len/2 + l_x*x_counter, 0, 0])
                        if self.y_curve:
                            phi = - phi_y/2 + delta_phi_y*y_counter
                            r_OP_y = np.array([0, r_y*np.sin(phi), r_y*np.cos(phi)])
                        else:
                            r_OP_y = np.array([0, - self.y_len/2 + l_y*y_counter, 0])
                        r_OP = r_OP_x + r_OP_y + r_OO_x + r_OO_y + r_OO
                        self.nodes.append([x for x in r_OP])
            # ELEMENTS
            # Building the elements which have to be tetrahedron
            element_number = 0 # element_number counter; element numbers start with 0
            for y_counter in range(self.y_no_elements):
                for x_counter in range(self.x_no_elements):
                    # first the lower triangulars
                    first_node  = y_counter*(self.x_no_elements + 1) + x_counter + 0
                    second_node = y_counter*(self.x_no_elements + 1) + x_counter + 1
                    third_node  = (y_counter + 1)*(self.x_no_elements + 1) + x_counter + 0
                    self.ele_nodes.append([first_node, second_node, third_node])
                    element_number += 1
                    # second the upper triangulars
                    first_node  = (y_counter + 1)*(self.x_no_elements + 1) + x_counter + 1
                    second_node = (y_counter + 1)*(self.x_no_elements + 1) + x_counter + 0
                    third_node  = y_counter*(self.x_no_elements + 1) + x_counter + 1
                    self.ele_nodes.append([first_node, second_node, third_node])
                    element_number += 1


        def build_quad4():
            '''
            Builds a rectangular mesh
            '''
            delta_x = self.x_len / self.x_no_elements
            delta_y = self.y_len / self.y_no_elements

            # nodes coordinates
            for counter_y in range(self.y_no_elements+1):
                for counter_x in range(self.x_no_elements+1):
                    self.nodes.append([delta_x*counter_x + self.pos_x0, delta_y*counter_y + self.pos_y0])

            # node assignment to quadrilateral elements
            for counter_y in range(self.y_no_elements):
                for counter_x in range(self.x_no_elements):
                    node1 = counter_x     + (counter_y - 0)*(self.x_no_elements + 1)
                    node2 = counter_x + 1 + (counter_y - 0)*(self.x_no_elements + 1)
                    node3 = counter_x + 1 + (counter_y + 1)*(self.x_no_elements + 1)
                    node4 = counter_x     + (counter_y + 1)*(self.x_no_elements + 1)
                    self.ele_nodes.append([node1, node2, node3, node4])


        mesh_type_dict = {"Tri": build_tri,
                          "Quad4": build_quad4}

        mesh_type_dict[self.mesh_style]()
        print('Mesh was generated: mesh_style =', self.mesh_style)




    def save_mesh(self, filename_nodes, filename_elements):
        '''
        Speichert das Netz ab; Funktioniert fuer alle Elementtypen,
        es muss also stets nur eine Liste vorhanden sein
        '''

        delimiter = ','
        newline = '\n'

        check_dir(filename_nodes, filename_elements)
        with open(filename_nodes, 'w') as savefile_nodes: # Save nodes
            # Header for file:
            if self.flat_mesh:
                header = 'x_coord' + delimiter + 'y_coord' + newline
            else:
                header = 'x_coord' + delimiter + 'y_coord' + delimiter + 'z_coord' + newline
            savefile_nodes.write(header)
            for nodes in self.nodes:
                savefile_nodes.write(delimiter.join(str(x) for x in nodes) + newline)

        with open(filename_elements, 'w') as savefile_elements: # Save elements
            # Header for the file:
            number_of_nodes = len(self.ele_nodes[0])
            if number_of_nodes == 3:
                savefile_elements.write('node_1' + delimiter + 'node_2' + delimiter + 'node_3' + newline)
            elif number_of_nodes == 4:
                savefile_elements.write('node_1' + delimiter + 'node_2' + delimiter + 'node_3' + delimiter + 'node_4' + newline)
            elif number_of_nodes == 2:
                savefile_elements.write('node_1' + delimiter + 'node_2' + newline)                
            else:
                print("Hier lief etwas falsch. Anzahl der Knoten pro Element konnte nicht bestimmt werden.")

            for elements in self.ele_nodes:
                savefile_elements.write(delimiter.join(str(x) for x in elements) + newline)
<|MERGE_RESOLUTION|>--- conflicted
+++ resolved
@@ -713,12 +713,8 @@
         el_type_ix = (ele_types == el_type_export)
         # nodes to export        
         ele_nodes_export = np.array(self.ele_nodes)[el_type_ix]
-<<<<<<< HEAD
         ele_nodes_export = ele_nodes_export.astype(float)
-=======
         # Here's still a bug!
-
->>>>>>> 83be9310
         # make displacement 3D vector, as paraview only accepts 3D vectors
         q_array = np.array(self.u, dtype=float).T
         if self.no_of_dofs_per_node == 2:
