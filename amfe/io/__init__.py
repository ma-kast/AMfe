--- conflicted
+++ resolved
@@ -27,8 +27,5 @@
 # --- MESH CONVERTER ---
 # from .mesh_converter import *  # super class
 from .amfe_mesh_converter import *
-<<<<<<< HEAD
-from .xdmf_mesh_converter import *
-=======
 from .vtk_mesh_converter import *
->>>>>>> 4f68e889
+from .xdmf_mesh_converter import *